name = "DiffEqTutorials"
uuid = "6d1b261a-3be8-11e9-3f2f-0b112a9a8436"
authors = ["Chris Rackauckas <accounts@chrisrackauckas.com>"]
version = "0.1.0"

[deps]
AlgebraicMultigrid = "2169fc97-5a83-5252-b627-83903c6c433c"
ArbNumerics = "7e558dbc-694d-5a72-987c-6f4ebed21442"
BenchmarkTools = "6e4b80f9-dd63-53aa-95a3-0cdb28fa8baf"
CUDAnative = "be33ccc6-a3ff-5ff2-a52e-74243cff1e17"
Cairo = "159f3aea-2a34-519c-b102-8c37f9878175"
CuArrays = "3a865a2d-5b23-5a0f-bc46-62713ec82fae"
DecFP = "55939f99-70c6-5e9b-8bb0-5071ed7d61fd"
Decimals = "abce61dc-4473-55a0-ba07-351d65e31d42"
DiffEqBayes = "ebbdde9d-f333-5424-9be2-dbf1e9acfb5e"
DiffEqBiological = "eb300fae-53e8-50a0-950c-e21f52c2b7e0"
DiffEqCallbacks = "459566f4-90b8-5000-8ac3-15dfb0a30def"
DiffEqDevTools = "f3b72e0c-5b89-59e1-b016-84e28bfd966d"
DiffEqOperators = "9fdde737-9c7f-55bf-ade8-46b3f136cc48"
DiffEqParamEstim = "1130ab10-4a5a-5621-a13d-e4788d82bd4c"
DiffEqPhysics = "055956cb-9e8b-5191-98cc-73ae4a59e68a"
DifferentialEquations = "0c46a032-eb83-5123-abaf-570d42b7fbaa"
Distributions = "31c24e10-a181-5473-b8eb-7969acd0382f"
DoubleFloats = "497a8b3b-efae-58df-a0af-a86822472b78"
ForwardDiff = "f6369f11-7733-5829-9624-2563aa707210"
IJulia = "7073ff75-c697-5162-941a-fcdaad2a7d2a"
InteractiveUtils = "b77e0a4c-d291-57a0-90e8-8db25a27a240"
Latexify = "23fbe1c1-3f47-55db-b15f-69d7ec21a316"
LinearAlgebra = "37e2e46d-f89d-539d-b4ee-838fcccc9c8e"
Measurements = "eff96d63-e80a-5855-80a2-b1b0885c5ab7"
ModelingToolkit = "961ee093-0014-501f-94e3-6117800e7a78"
NLsolve = "2774e3e8-f4cf-5e23-947b-6d7e65073b56"
Optim = "429524aa-4258-5aef-a3af-852621145aeb"
OrdinaryDiffEq = "1dea7af3-3e70-54e6-95c3-0bf5283fa5ed"
ParameterizedFunctions = "65888b18-ceab-5e60-b2b9-181511a3b968"
Pkg = "44cfe95a-1eb2-52ea-b672-e2afdf69b78f"
Plots = "91a5bcdd-55d7-5caf-9e0b-520d859cae80"
PyPlot = "d330b81b-6aea-500a-939a-2ce795aea3ee"
RecursiveArrayTools = "731186ca-8d62-57ce-b412-fbd966d074cd"
SparseDiffTools = "47a9eef4-7e08-11e9-0b38-333d64bd3804"
SparsityDetection = "684fba80-ace3-11e9-3d08-3bc7ed6f96df"
StaticArrays = "90137ffa-7385-5640-81b9-e52037218182"
StatsPlots = "f3b207a7-027a-5e70-b257-86293d7955fd"
Sundials = "c3572dad-4567-51f8-b174-8c6c989267f4"
Unitful = "1986cc42-f94f-5a68-af5c-568840ba703d"
Weave = "44d3d7a6-8a23-5bf8-98c5-b353f8df5ec9"

[compat]
<<<<<<< HEAD
RecursiveArrayTools = "1.0"
=======
IJulia = "1.20"
DecFP = "0.4"
SparsityDetection = "0.1"
ParameterizedFunctions = "4.2"
DiffEqOperators = "4.3"
ForwardDiff = "0.10"
SparseDiffTools = "0.10"
Distributions = "0.21"
StatsPlots = "0.12"
Optim = "0.19"
DiffEqBayes = "2.1"
DiffEqCallbacks = "2.9"
DiffEqParamEstim = "1.8"
AlgebraicMultigrid = "0.2"
CUDAnative = "2.5"
Weave = "0.9"
DiffEqPhysics = "3.2"
StaticArrays = "0.10, 0.11, 0.12"
BenchmarkTools = "0.4"
Latexify = "0.12"
>>>>>>> 8800c7f5
julia = "1"<|MERGE_RESOLUTION|>--- conflicted
+++ resolved
@@ -46,9 +46,7 @@
 Weave = "44d3d7a6-8a23-5bf8-98c5-b353f8df5ec9"
 
 [compat]
-<<<<<<< HEAD
 RecursiveArrayTools = "1.0"
-=======
 IJulia = "1.20"
 DecFP = "0.4"
 SparsityDetection = "0.1"
@@ -69,5 +67,4 @@
 StaticArrays = "0.10, 0.11, 0.12"
 BenchmarkTools = "0.4"
 Latexify = "0.12"
->>>>>>> 8800c7f5
 julia = "1"