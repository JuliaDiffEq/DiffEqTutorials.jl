--- conflicted
+++ resolved
@@ -14,9 +14,6 @@
 TransformVariables = "84d833dd-6860-57f9-a1a7-6da5db126cff"
 
 [compat]
-<<<<<<< HEAD
-Distributions = "0.23"
-=======
 Optim = "0.21"
 DiffEqParamEstim = "1.15"
->>>>>>> aac2dc11
+Distributions = "0.23"