[deps]
BenchmarkTools = "6e4b80f9-dd63-53aa-95a3-0cdb28fa8baf"
CmdStan = "593b3428-ca2f-500c-ae53-031589ec8ddd"
DiffEqBayes = "ebbdde9d-f333-5424-9be2-dbf1e9acfb5e"
DiffEqParamEstim = "1130ab10-4a5a-5621-a13d-e4788d82bd4c"
DifferentialEquations = "0c46a032-eb83-5123-abaf-570d42b7fbaa"
Distributions = "31c24e10-a181-5473-b8eb-7969acd0382f"
DynamicHMC = "bbc10e6e-7c05-544b-b16e-64fede858acb"
Optim = "429524aa-4258-5aef-a3af-852621145aeb"
OrdinaryDiffEq = "1dea7af3-3e70-54e6-95c3-0bf5283fa5ed"
Plots = "91a5bcdd-55d7-5caf-9e0b-520d859cae80"
RecursiveArrayTools = "731186ca-8d62-57ce-b412-fbd966d074cd"
StatsPlots = "f3b207a7-027a-5e70-b257-86293d7955fd"
TransformVariables = "84d833dd-6860-57f9-a1a7-6da5db126cff"

[compat]
<<<<<<< HEAD
CmdStan = "6.0"
=======
Optim = "0.21"
DiffEqParamEstim = "1.15"
Distributions = "0.23"
>>>>>>> ec82129c
<|MERGE_RESOLUTION|>--- conflicted
+++ resolved
@@ -14,10 +14,7 @@
 TransformVariables = "84d833dd-6860-57f9-a1a7-6da5db126cff"
 
 [compat]
-<<<<<<< HEAD
-CmdStan = "6.0"
-=======
 Optim = "0.21"
 DiffEqParamEstim = "1.15"
 Distributions = "0.23"
->>>>>>> ec82129c
+CmdStan = "6.0"