--- conflicted
+++ resolved
@@ -9,10 +9,5 @@
 DifferentialEquations = "6.17"
 ModelingToolkit = "5.17"
 SciMLTutorials = "0.9"
-<<<<<<< HEAD
-SymbolicUtils = "0.11"
 Symbolics = "0.1, 1"
-=======
-SymbolicUtils = "0.11, 0.12"
-Symbolics = "0.1"
->>>>>>> 0b5e41c4
+SymbolicUtils = "0.11, 0.12"