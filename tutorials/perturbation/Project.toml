[deps]
DifferentialEquations = "0c46a032-eb83-5123-abaf-570d42b7fbaa"
ModelingToolkit = "961ee093-0014-501f-94e3-6117800e7a78"
SciMLTutorials = "30cb0354-2223-46a9-baa0-41bdcfbe0178"
SymbolicUtils = "d1185830-fcd6-423d-90d6-eec64667417b"
Symbolics = "0c5d862f-8b57-4792-8d23-62f2024744c7"

[compat]
<<<<<<< HEAD
DifferentialEquations = "6.17"
SciMLTutorials = "0.9"
=======
ModelingToolkit = "5.17"
SciMLTutorials = "0.9"
SymbolicUtils = "0.11"
Symbolics = "0.1"
>>>>>>> 4a8e0b39
<|MERGE_RESOLUTION|>--- conflicted
+++ resolved
@@ -6,12 +6,8 @@
 Symbolics = "0c5d862f-8b57-4792-8d23-62f2024744c7"
 
 [compat]
-<<<<<<< HEAD
 DifferentialEquations = "6.17"
-SciMLTutorials = "0.9"
-=======
 ModelingToolkit = "5.17"
 SciMLTutorials = "0.9"
 SymbolicUtils = "0.11"
-Symbolics = "0.1"
->>>>>>> 4a8e0b39
+Symbolics = "0.1"