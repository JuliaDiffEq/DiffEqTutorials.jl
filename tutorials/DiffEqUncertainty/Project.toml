[deps]
BenchmarkTools = "6e4b80f9-dd63-53aa-95a3-0cdb28fa8baf"
DiffEqGPU = "071ae1c0-96b5-11e9-1965-c90190d839ea"
DiffEqSensitivity = "41bf760c-e81c-5289-8e54-58b1f1f8abe2"
DiffEqUncertainty = "ef61062a-5684-51dc-bb67-a0fcdec5c97d"
DifferentialEquations = "0c46a032-eb83-5123-abaf-570d42b7fbaa"
Distributions = "31c24e10-a181-5473-b8eb-7969acd0382f"
NLopt = "76087f3c-5699-56af-9a33-bf431cd00edd"
OrdinaryDiffEq = "1dea7af3-3e70-54e6-95c3-0bf5283fa5ed"
Plots = "91a5bcdd-55d7-5caf-9e0b-520d859cae80"

[compat]
<<<<<<< HEAD
OrdinaryDiffEq = "5.42"
=======
BenchmarkTools = "0.5"
DifferentialEquations = "6.15"
DiffEqUncertainty = "1.5"
NLopt = "0.6"
>>>>>>> 7ae17495
<|MERGE_RESOLUTION|>--- conflicted
+++ resolved
@@ -10,11 +10,8 @@
 Plots = "91a5bcdd-55d7-5caf-9e0b-520d859cae80"
 
 [compat]
-<<<<<<< HEAD
 OrdinaryDiffEq = "5.42"
-=======
 BenchmarkTools = "0.5"
 DifferentialEquations = "6.15"
 DiffEqUncertainty = "1.5"
-NLopt = "0.6"
->>>>>>> 7ae17495
+NLopt = "0.6"