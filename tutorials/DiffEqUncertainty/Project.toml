--- conflicted
+++ resolved
@@ -10,10 +10,7 @@
 Plots = "91a5bcdd-55d7-5caf-9e0b-520d859cae80"
 
 [compat]
-<<<<<<< HEAD
 BenchmarkTools = "0.5"
-=======
 DifferentialEquations = "6.15"
 DiffEqUncertainty = "1.5"
-NLopt = "0.6"
->>>>>>> 1719269c
+NLopt = "0.6"