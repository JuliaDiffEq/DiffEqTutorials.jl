[deps]
DiffEqBiological = "eb300fae-53e8-50a0-950c-e21f52c2b7e0"
DiffEqDevTools = "f3b72e0c-5b89-59e1-b016-84e28bfd966d"
DiffEqPhysics = "055956cb-9e8b-5191-98cc-73ae4a59e68a"
DifferentialEquations = "0c46a032-eb83-5123-abaf-570d42b7fbaa"
Distributions = "31c24e10-a181-5473-b8eb-7969acd0382f"
Flux = "587475ba-b771-5e3f-ad9e-33799f191a9c"
ForwardDiff = "f6369f11-7733-5829-9624-2563aa707210"
Latexify = "23fbe1c1-3f47-55db-b15f-69d7ec21a316"
LinearAlgebra = "37e2e46d-f89d-539d-b4ee-838fcccc9c8e"
ModelingToolkit = "961ee093-0014-501f-94e3-6117800e7a78"
NLsolve = "2774e3e8-f4cf-5e23-947b-6d7e65073b56"
NeuralNetDiffEq = "8faf48c0-8b73-11e9-0e63-2155955bfa4d"
Optim = "429524aa-4258-5aef-a3af-852621145aeb"
OrdinaryDiffEq = "1dea7af3-3e70-54e6-95c3-0bf5283fa5ed"
Plots = "91a5bcdd-55d7-5caf-9e0b-520d859cae80"
RecursiveArrayTools = "731186ca-8d62-57ce-b412-fbd966d074cd"
SparseArrays = "2f01184e-e22b-5df5-ae63-d93ebab69eaf"
StochasticDiffEq = "789caeaf-c7a9-5a7d-9973-96adeb23e2a0"

[compat]
<<<<<<< HEAD
StochasticDiffEq = "6.23"
=======
DifferentialEquations = "6.14"
RecursiveArrayTools = "2.5"
NLsolve = "4.4"
Flux = "0.10"
Plots = "1.4"
ForwardDiff = "0.10"
DiffEqPhysics = "3.5"
DiffEqDevTools = "2.22"
DiffEqBiological = "4.3"
OrdinaryDiffEq = "5.41"
>>>>>>> bb5a3b09
<|MERGE_RESOLUTION|>--- conflicted
+++ resolved
@@ -19,9 +19,6 @@
 StochasticDiffEq = "789caeaf-c7a9-5a7d-9973-96adeb23e2a0"
 
 [compat]
-<<<<<<< HEAD
-StochasticDiffEq = "6.23"
-=======
 DifferentialEquations = "6.14"
 RecursiveArrayTools = "2.5"
 NLsolve = "4.4"
@@ -32,4 +29,4 @@
 DiffEqDevTools = "2.22"
 DiffEqBiological = "4.3"
 OrdinaryDiffEq = "5.41"
->>>>>>> bb5a3b09
+StochasticDiffEq = "6.23"