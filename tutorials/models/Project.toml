--- conflicted
+++ resolved
@@ -19,9 +19,6 @@
 StochasticDiffEq = "789caeaf-c7a9-5a7d-9973-96adeb23e2a0"
 
 [compat]
-<<<<<<< HEAD
-Latexify = "0.13"
-=======
 DifferentialEquations = "6.14"
 RecursiveArrayTools = "2.5"
 NLsolve = "4.4"
@@ -34,4 +31,4 @@
 OrdinaryDiffEq = "5.41"
 StochasticDiffEq = "6.23"
 NeuralNetDiffEq = "1.6"
->>>>>>> 0451e9ed
+Latexify = "0.13"